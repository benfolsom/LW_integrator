# Configuration file for Sphinx documentation builder
#
# This file only contains a selection of the most common options. For a full
# list see the documentation:
# https://www.sphinx-doc.org/en/master/usage/configuration.html

import sys
from pathlib import Path
from typing import Any, Dict


def _load_version() -> str:
    version_file = project_root / "core" / "_version.py"
    namespace: Dict[str, Any] = {}
    with version_file.open("r", encoding="utf-8") as handle:
        exec(handle.read(), namespace)
    return namespace["__version__"]


# Add the project root to Python path
docs_dir = Path(__file__).parent.parent
project_root = docs_dir.parent
sys.path.insert(0, str(project_root))

# -- Project information -----------------------------------------------------

project = "LW Integrator"
copyright = "2025, LW Integrator Development Team"
author = "LW Integrator Development Team"
release = _load_version()
version = ".".join(release.split(".")[:2])

# -- General configuration ---------------------------------------------------

extensions = [
    "sphinx.ext.autodoc",  # Automatic documentation from docstrings
    "sphinx.ext.autosummary",  # Generate summary tables
    "sphinx.ext.viewcode",  # Add source code links
    "sphinx.ext.napoleon",  # Support for NumPy and Google style docstrings
    "sphinx.ext.intersphinx",  # Link to other documentation
    "sphinx.ext.mathjax",  # Mathematics support
    "sphinx.ext.todo",  # Todo extension
    "sphinx.ext.githubpages",  # GitHub Pages support
    "nbsphinx",  # Jupyter notebook support
    "IPython.sphinxext.ipython_console_highlighting",  # IPython syntax highlighting
]

# Napoleon settings for NumPy-style docstrings
napoleon_google_docstring = True
napoleon_numpy_docstring = True
napoleon_include_init_with_doc = False
napoleon_include_private_with_doc = False
napoleon_include_special_with_doc = True
napoleon_use_admonition_for_examples = False
napoleon_use_admonition_for_notes = False
napoleon_use_admonition_for_references = False
napoleon_use_ivar = False
napoleon_use_param = True
napoleon_use_rtype = True
napoleon_type_aliases = None
napoleon_attr_annotations = True

# Autodoc settings
autodoc_default_options = {
    "members": True,
    "member-order": "bysource",
    "special-members": "__init__",
    "undoc-members": True,
<<<<<<< HEAD
    "exclude-members": "__weakref__, steps, time_step, wall_position, aperture_radius, simulation_type, bunch_mean, cavity_spacing, z_cutoff",
=======
    "exclude-members": (
        "__weakref__"
        ",steps,time_step,wall_position,aperture_radius,"
        "simulation_type,bunch_mean,cavity_spacing,z_cutoff"
    ),
>>>>>>> 88046af4
}

autosummary_generate = True

# Add any paths that contain templates here, relative to this directory.
templates_path = ["_templates"]

# List of patterns, relative to source directory, that match files and
# directories to ignore when looking for source files.
exclude_patterns = ["_build", "Thumbs.db", ".DS_Store", "**.ipynb_checkpoints"]

# -- Options for HTML output -------------------------------------------------

html_theme = "sphinx_rtd_theme"
html_theme_options = {
    "canonical_url": "",
    "analytics_id": "",
    "logo_only": False,
    "prev_next_buttons_location": "bottom",
    "style_external_links": False,
    "vcs_pageview_mode": "",
    "style_nav_header_background": "#2980B9",
    # Toc options
    "collapse_navigation": True,
    "sticky_navigation": True,
    "navigation_depth": 4,
    "includehidden": True,
    "titles_only": False,
}

# Add any paths that contain custom static files (such as style sheets) here,
# relative to this directory. They are copied after the builtin static files,
# so a file named "default.css" will overwrite the builtin "default.css".
html_static_path = ["_static"]

html_logo = None
html_favicon = None

# Custom CSS
html_css_files = ["custom.css"]

# -- Options for LaTeX output ------------------------------------------------

latex_elements = {
    "papersize": "letterpaper",
    "pointsize": "10pt",
    "preamble": r"""
        \usepackage{amsmath}
        \usepackage{amsfonts}
        \usepackage{amssymb}
        \usepackage{physics}
        \usepackage{siunitx}
        \DeclareMathOperator{\Tr}{Tr}
    """,
    "fncychap": "\\usepackage[Bjornstrup]{fncychap}",
    "printindex": "\\footnotesize\\raggedright\\printindex",
}

latex_documents = [
    (
        "index",
        "lw_integrator.tex",
        "LW Integrator Documentation",
        "LW Integrator Development Team",
        "manual",
    ),
]

# -- Options for manual page output ------------------------------------------

man_pages = [("index", "lw_integrator", "LW Integrator Documentation", [author], 1)]

# -- Options for Texinfo output ----------------------------------------------

texinfo_documents = [
    (
        "index",
        "lw_integrator",
        "LW Integrator Documentation",
        author,
        "LW_Integrator",
        "Covariant electromagnetic particle tracking for accelerator physics.",
        "Miscellaneous",
    ),
]

# -- Extension configuration -------------------------------------------------

# Intersphinx mapping
intersphinx_mapping = {
    "python": ("https://docs.python.org/3/", None),
    "numpy": ("https://numpy.org/doc/stable/", None),
    "scipy": ("https://docs.scipy.org/doc/scipy/", None),
    "matplotlib": ("https://matplotlib.org/stable/", None),
}

# nbsphinx configuration
nbsphinx_execute = "never"  # Don't execute notebooks during build
nbsphinx_allow_errors = True
nbsphinx_timeout = 60

# Math settings
mathjax3_config = {
    "tex": {
        "inlineMath": [["$", "$"], ["\\(", "\\)"]],
        "displayMath": [["$$", "$$"], ["\\[", "\\]"]],
        "macros": {
            "vec": ["\\boldsymbol{#1}", 1],
            "mat": ["\\boldsymbol{#1}", 1],
            "tensor": ["\\boldsymbol{#1}", 1],
            "unit": ["\\,\\mathrm{#1}", 1],
            "dd": "\\mathrm{d}",
            "pp": "\\partial",
            "cc": "\\mathrm{c}",
            "ee": "\\mathrm{e}",
        },
    }
}

# Todo configuration
todo_include_todos = True

# Source file suffixes
source_suffix = ".rst"

# Master document
master_doc = "index"

# Language
language = "en"

# Pygments style
pygments_style = "sphinx"

# -- Custom setup function ---------------------------------------------------


def setup(app):
    """Custom setup function for additional configuration"""
    app.add_css_file("custom.css")<|MERGE_RESOLUTION|>--- conflicted
+++ resolved
@@ -66,15 +66,11 @@
     "member-order": "bysource",
     "special-members": "__init__",
     "undoc-members": True,
-<<<<<<< HEAD
-    "exclude-members": "__weakref__, steps, time_step, wall_position, aperture_radius, simulation_type, bunch_mean, cavity_spacing, z_cutoff",
-=======
     "exclude-members": (
         "__weakref__"
         ",steps,time_step,wall_position,aperture_radius,"
         "simulation_type,bunch_mean,cavity_spacing,z_cutoff"
     ),
->>>>>>> 88046af4
 }
 
 autosummary_generate = True
